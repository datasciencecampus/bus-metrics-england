--- conflicted
+++ resolved
@@ -5,27 +5,13 @@
 from datetime import datetime
 import os
 
-<<<<<<< HEAD
-=======
 tool = StaticDataIngest()
 TESTS_DATA_PATH = os.path.join("tests", "data")
->>>>>>> 09eba6e1
-
-@pytest.fixture
-def static_tool():
-    """Load class to test."""
-    return StaticDataIngest()
 
 
 def test_ingest_bus_timetable_file_exists(static_tool):
     """Simple test to check that data not overwritten."""
     with pytest.raises(FileExistsError) as excinfo:
-<<<<<<< HEAD
-        date = str(datetime.now().date())
-        open(f"tests/data/north_east_{date}.zip", "w")
-        static_tool.zip_fp_root = "tests/data"
-        static_tool.ingest_bus_timetable(region="north_east")
-=======
         date = datetime.now().strftime("%Y%m%d")
         with open(
             os.path.join(TESTS_DATA_PATH, f"north_east_{date}.zip"), "w"
@@ -33,7 +19,6 @@
             f.write("")
         tool.zip_fp_root = TESTS_DATA_PATH
         tool.ingest_bus_timetable(region="north_east")
->>>>>>> 09eba6e1
     assert (
         str(excinfo.value)
         == "The file you are downloading to already exists (timetable)"
