import logging
from datetime import datetime
import toml
import os
from os import listdir
import glob
import pandas as pd
import polars as pl
import shutil
from src.utils.preprocessing import (
    deduplicate,
    zip_files,
    unzip_GTFS,
    convert_string_time_to_unix,
    convert_unix_to_time_string,
    build_stops,
)  # noqa: E501
from src.utils.resourcing import import_file_from_naptan


class GTFS_Builder:

    """
    Takes realtime and timetable data for a specified day, deduplicating
    and replacing timetabled times with actual realtime times. An updated
    GTFS folder is returned.
    """

    def __init__(
        self,
        tt_region: str = "Yorkshire",
        rt_region: str = "YorkshireandTheHumber",
        region: str = "YorkshireandTheHumber",
        date: str = "20231103",
        dir: str = "data/daily",
        output: str = "data/output",
        timetable_exceptions: bool = True,
        zip_gtfs: bool = True,
        unzip_timetable: bool = False,
        route_stop_threshold: int = 5,
        route_types: list = [3],
        logger=None,
    ):
        self.tt_region = tt_region
        self.rt_region = rt_region
        self.region = region
        self.date = date
        self.dir = dir
        self.output = output
        self.timetable_exceptions = timetable_exceptions
        self.zip_gtfs = zip_gtfs
        self.unzip_timetable = unzip_timetable
        self.route_stop_threshold = route_stop_threshold
        self.route_types = route_types
        self.weekday = datetime.strptime(date, "%Y%m%d").strftime("%A").lower()

        # Initialise logger
        if logger is None:
            self.logger = logging.getLogger(__name__)

        else:
            self.logger = logger

    def load_raw_realtime_data(self, region=None) -> pl.DataFrame:
        """
        Collects all realtime data for individual day

        Args:
            region (str; optional): region name

        Returns:
            df (polars df): unprocessed realtime data
        """

        if region is None:
            region = self.rt_region

        dir = f"data/daily/realtime/{region}/{self.date}/"
        # collate all realtime ingests to single dataframe
        tables = os.path.join(dir, "*.csv")
        tables = glob.glob(tables)
        df_list = (pl.read_csv(table, ignore_errors=True) for table in tables)
        df = pl.concat(df_list)

        return df

    def split_realtime_data(
        self, df: pl.DataFrame
    ) -> (pl.DataFrame, pl.DataFrame):  # noqa: E501
        """
        Collects and concatenates all realtime data for specified day

        Args:
            df (polars df): unprocessed realtime data

        Returns:
            labelled_real (polars df): rows with trip_id & route_id
            unlabelled_real (polars df): row with trip_id & route_id MISSING
        """

        labelled_real = df.filter(
            (pl.col("trip_id").is_not_null())
            & (pl.col("route_id").is_not_null())  # noqa: E501
        )
        unlabelled_real = df.filter(
            (pl.col("trip_id").is_null()) & (pl.col("route_id").is_null())
        )

        return labelled_real, unlabelled_real

    def load_raw_timetable_data(
        self, stops: pl.DataFrame, region: str = None
    ) -> pl.DataFrame:
        """
        Collects and concatenates all timetable data for specified
        day, returning all individual service stops (every 'bus
        at stop' activity) for the day.

        Args:
            stops (polars df): NAPTAN stops data
            region (str; optional): region name

        Returns:
            service_stops (polars df): all service stops
        """

        if region is None:
            region = self.tt_region

        from_dir = f"{self.dir}/timetable/{region}/{self.date}"

        if self.unzip_timetable:
            # Unzip timetable.zip
            unzip_GTFS(
                txt_path=from_dir,
                zip_path=from_dir,
                file_name_pattern="timetable.zip",
                logger=self.logger,
            )

        calendar_dates = pl.read_csv(
            f"{from_dir}/calendar_dates.txt", ignore_errors=True
        )
        calendar = pl.read_csv(f"{from_dir}/calendar.txt", ignore_errors=True)
        routes = pl.read_csv(f"{from_dir}/routes.txt", ignore_errors=True)
        stop_times = pl.read_csv(
            f"{from_dir}/stop_times.txt",
            ignore_errors=True,
            dtypes={"stop_id": pl.Utf8},
        )

        trips = pl.read_csv(f"{from_dir}/trips.txt", ignore_errors=True)

        calendar_dates = calendar_dates.filter(
            pl.col("date").cast(pl.Utf8) == self.date
        )
        exception_drops = calendar_dates.filter(
            pl.col("exception_type") == 2
        ).select(  # noqa: E501
            pl.col("service_id")
        )
        exception_adds = calendar_dates.filter(pl.col("exception_type") == 1)[
            "service_id"
        ].to_list()

        # filter routes to required route_type(s)
        routes = routes.filter(pl.col("route_type").is_in(self.route_types))

        # filter to today's activity plus added exceptions
        active_services = calendar.filter(pl.col(self.weekday) == 1)[
            "service_id"
        ].to_list()
        active_services.extend(exception_adds)
        trips = trips.filter(pl.col("service_id").is_in(active_services))
        trips = trips.join(exception_drops, on="service_id", how="anti")

        # drop cancelled services
        service_stops = (
            trips.join(stop_times, on="trip_id")
            .join(stops, on="stop_id", how="left")
            .join(routes, on="route_id", how="left")
        )

        # dropping rows with missing values attributed to
        # route_id or route_type
        service_stops = service_stops.drop_nulls(subset=["route_id", "route_type"])
        # add timetable date column
        service_stops = service_stops.with_columns(
            pl.lit(self.date).alias("timetable_date")
        )
        # drop all times beyond 24 hour clock
        # TODO: can these be handled better?
        service_stops = service_stops.filter(
            pl.col("arrival_time").str.slice(0, 2).cast(pl.UInt32) < 24
        )

        service_stops = convert_string_time_to_unix(service_stops, "arrival_time")

        return service_stops

    def prepare_gtfs(
        self, labelled_real: pl.DataFrame, timetable: pl.DataFrame
    ) -> pl.DataFrame:
        """
        Extracts all timetable rows aligned to trip_id active in realtime data,
        replacing timetabled times with realtime times.

        Args:
            labelled_real (polars df): rows with trip_id & route_id
            timetable (polars df): exploded timetable data

        Returns:
            gtfs_temp (polars df): exploded timetable data with realtime times
        """
        trip_ids = set(labelled_real["trip_id"].drop_nans().to_list())

        # filter timetable to only RT trip_ids
        tt = timetable.filter(pl.col("trip_id").is_in(trip_ids))

        tt_rt_merged = tt[["timetable_date", "trip_id", "stop_sequence"]].join(
            labelled_real[["time_transpond", "trip_id", "current_stop"]],
            left_on=["trip_id", "stop_sequence"],
            right_on=["trip_id", "current_stop"],
        )

        # convert unix time to string
<<<<<<< HEAD
        tt_rt_merged = convert_unix_to_time_string(tt_rt_merged, "time_transpond")
=======
        # NB this assumes conversion to GMT at the moment!
        # tt_rt_merged["dt_time_transpond"] = pd.to_datetime(
        #     tt_rt_merged["time_transpond"], unit="s"
        # ).dt.strftime("%H:%M:%S")

        tt_rt_merged["dt_time_transpond"] = pd.to_datetime(
            tt_rt_merged["time_transpond"], unit="s"
        )
        tt_rt_merged["dt_time_transpond"] = (
            tt_rt_merged["dt_time_transpond"]
            .apply(lambda x: x.tz_localize("UTC").tz_convert("Europe/London"))
            .dt.strftime("%H:%M:%S")
        )
>>>>>>> e1033e07

        # recreate tt with ACTUAL times injected
        gtfs_temp = tt.join(
            tt_rt_merged[["trip_id", "stop_sequence", "dt_time_transpond"]],
            on=["trip_id", "stop_sequence"],
        )

        gtfs_temp = gtfs_temp.rename({"dt_time_transpond": "arrival_time"})
        gtfs_temp["departure_time"] = gtfs_temp["arrival_time"]
        gtfs_temp = gtfs_temp.sort(["trip_id", "stop_sequence"])

        return gtfs_temp

    def write_gtfs(self, gtfs_temp: pl.DataFrame) -> None:
        """
        Write/export updated realtime/timetable data to individual GTFS files.

        Args:
            gtfs_temp (polars_df): exploded timetable data with realtime times
        """

        from_dir = f"{self.dir}/timetable/{self.tt_region}/{self.date}"
        to_dir = f"{self.output}"

        if not os.path.exists(to_dir):
            os.mkdir(to_dir)

        # reverse-engineered trips.txt
        gtfs_temp[
            [
                "route_id",
                "service_id",
                "trip_id",
                "trip_headsign",
                "block_id",
                "shape_id",
                "wheelchair_accessible",
                "trip_direction_name",
                "vehicle_journey_code",
            ]
        ].unique().write_csv(f"{to_dir}/trips.txt")

        # reverse-engineered stop_times.txt
        gtfs_temp[
            [
                "trip_id",
                "arrival_time",
                "departure_time",
                "stop_id",
                "stop_sequence",
                "stop_headsign",
                "pickup_type",
                "drop_off_type",
                "shape_dist_traveled",
                "timepoint",
                "stop_direction_name",
            ]
        ].unique().write_csv(f"{to_dir}/stop_times.txt")

        # reverse-engineered stop_times.txt
        gtfs_temp[
            [
                "route_id",
                "agency_id",
                "route_short_name",
                "route_long_name",
                "route_type",
            ]
        ].unique().write_csv(
            f"{to_dir}/routes.txt"
        )  # noqa: E501

        # empty file as all exceptions accounted for
        cal_dates = pl.DataFrame(
            data=None,
            schema={
                "service_id": pl.Utf8,
                "date": pl.Utf8,
                "exception_type": pl.Int32,
            },  # noqa: E501
        )  # noqa: E501
        cal_dates.write_csv(f"{to_dir}/calendar_dates.txt")

        calendar = pl.read_csv(f"{from_dir}/calendar.txt", ignore_errors=True)
        calendar = gtfs_temp["service_id"].join(
            calendar, on="service_id", how="left"
        )  # noqa: E501
        calendar[["start_date", "end_date"]] = self.date

        calendar.unique().write_csv(f"{to_dir}/calendar.txt")

        # copy other admin files across - no changes required
        shutil.copy(
            f"{from_dir}/agency.txt",
            f"{to_dir}/agency.txt",  # noqa: E501
        )
        shutil.copy(
            f"{from_dir}/feed_info.txt",
            f"{to_dir}/feed_info.txt",  # noqa: E501
        )
        shutil.copy(
            f"{from_dir}/shapes.txt",
            f"{to_dir}/shapes.txt",  # noqa: E501
        )
        shutil.copy(f"{from_dir}/stops.txt", f"{to_dir}/stops.txt")  # noqa: E501

        if self.zip_gtfs:
            zip_name = f"{self.tt_region}_{self.date}_realtimegtfs.zip"
            zip_files(to_dir, zip_name)

            # remove individual GTFS .txt components
            for fileName in listdir(to_dir):
                if fileName.endswith(".txt"):
                    os.remove(f"{to_dir}/{fileName}")
            self.logger.info("Output folder cleaned")

        return None


if __name__ == "__main__":
    # define session_id that will be used for log file and feedback
    session_name = f"bus_gtfs_build_{format(datetime.now(), '%Y_%m_%d_%H:%M')}"
    logger = logging.getLogger(__name__)
    log_fmt = "%(asctime)s - %(name)s - %(levelname)s - %(message)s"
    logging.basicConfig(
        level=logging.INFO,
        format=log_fmt,
        filename=f"log/{session_name}.log",
        filemode="a",
    )

    # load toml config
    config = toml.load("config.toml")
    builder = GTFS_Builder(**config["generic"], **config["data_ingest"])

    if not os.path.exists("data/daily/gb_stops.csv"):
        logger.info("Importing stops from NaPTAN site")
        import_file_from_naptan()

    logger.info("Loading all realtime data")
    real = builder.load_raw_realtime_data()

    labelled_real, unlabelled_real = builder.split_realtime_data(real)

    # # temp conversion to from polars to pandas
    # labelled_real = labelled_real.to_pandas()
    # unlabelled_real = unlabelled_real.to_pandas()

    logger.info(f"Raw labelled realtime data: {len(labelled_real)} rows")
    logger.info(f"Raw UNLABELLED realtime data: {len(unlabelled_real)} rows")

    labelled_real = deduplicate(labelled_real)
    unlabelled_real = deduplicate(unlabelled_real)
    logger.info(f"Dedup labelled realtime data: {len(labelled_real)} rows")
    logger.info(f"Dedup UNLABELLED realtime data: {len(unlabelled_real)} rows")

    logger.info("Building stops data from NaPTAN")
    stops = build_stops()

    logger.info("Loading all timetable data")
    timetable = builder.load_raw_timetable_data(stops=stops)

    logger.info(
        "Extract timetable data aligned to realtime activity \
            - inject real times"
    )
    gtfs = builder.prepare_gtfs(labelled_real, timetable)

    logger.info("Write updated GTFS files")
    builder.write_gtfs(gtfs_temp=gtfs)

    if config["data_ingest"]["zip_gtfs"]:
        logger.info("Zipping GTFS files")

    logger.info("GTFS Builder complete....")<|MERGE_RESOLUTION|>--- conflicted
+++ resolved
@@ -4,7 +4,6 @@
 import os
 from os import listdir
 import glob
-import pandas as pd
 import polars as pl
 import shutil
 from src.utils.preprocessing import (
@@ -183,7 +182,9 @@
 
         # dropping rows with missing values attributed to
         # route_id or route_type
-        service_stops = service_stops.drop_nulls(subset=["route_id", "route_type"])
+        service_stops = service_stops.drop_nulls(
+            subset=["route_id", "route_type"]
+        )
         # add timetable date column
         service_stops = service_stops.with_columns(
             pl.lit(self.date).alias("timetable_date")
@@ -194,7 +195,9 @@
             pl.col("arrival_time").str.slice(0, 2).cast(pl.UInt32) < 24
         )
 
-        service_stops = convert_string_time_to_unix(service_stops, "arrival_time")
+        service_stops = convert_string_time_to_unix(
+            service_stops, "arrival_time"
+        )
 
         return service_stops
 
@@ -224,23 +227,9 @@
         )
 
         # convert unix time to string
-<<<<<<< HEAD
-        tt_rt_merged = convert_unix_to_time_string(tt_rt_merged, "time_transpond")
-=======
-        # NB this assumes conversion to GMT at the moment!
-        # tt_rt_merged["dt_time_transpond"] = pd.to_datetime(
-        #     tt_rt_merged["time_transpond"], unit="s"
-        # ).dt.strftime("%H:%M:%S")
-
-        tt_rt_merged["dt_time_transpond"] = pd.to_datetime(
-            tt_rt_merged["time_transpond"], unit="s"
-        )
-        tt_rt_merged["dt_time_transpond"] = (
-            tt_rt_merged["dt_time_transpond"]
-            .apply(lambda x: x.tz_localize("UTC").tz_convert("Europe/London"))
-            .dt.strftime("%H:%M:%S")
-        )
->>>>>>> e1033e07
+        tt_rt_merged = convert_unix_to_time_string(
+            tt_rt_merged, "time_transpond"
+        )
 
         # recreate tt with ACTUAL times injected
         gtfs_temp = tt.join(
@@ -345,7 +334,9 @@
             f"{from_dir}/shapes.txt",
             f"{to_dir}/shapes.txt",  # noqa: E501
         )
-        shutil.copy(f"{from_dir}/stops.txt", f"{to_dir}/stops.txt")  # noqa: E501
+        shutil.copy(
+            f"{from_dir}/stops.txt", f"{to_dir}/stops.txt"
+        )  # noqa: E501
 
         if self.zip_gtfs:
             zip_name = f"{self.tt_region}_{self.date}_realtimegtfs.zip"
